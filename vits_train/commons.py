--- conflicted
+++ resolved
@@ -36,7 +36,7 @@
 
 
 def rand_gumbel_like(x):
-    g = rand_gumbel(x.size()).type_as(x)
+    g = rand_gumbel(x.size()).to(dtype=x.dtype, device=x.device)
     return g
 
 
@@ -54,7 +54,7 @@
     if x_lengths is None:
         x_lengths = t
     ids_str_max = x_lengths - segment_size + 1
-    ids_str = (torch.rand([b]).to(device=x.device) * ids_str_max).long()
+    ids_str = (torch.rand([b]).to(device=x.device) * ids_str_max).to(dtype=torch.long)
     ret = slice_segments(x, ids_str, segment_size)
     return ret, ids_str
 
@@ -78,13 +78,13 @@
 def add_timing_signal_1d(x, min_timescale=1.0, max_timescale=1.0e4):
     b, channels, length = x.size()
     signal = get_timing_signal_1d(length, channels, min_timescale, max_timescale)
-    return x + signal.type_as(x)
+    return x + signal.to(dtype=x.dtype, device=x.device)
 
 
 def cat_timing_signal_1d(x, min_timescale=1.0, max_timescale=1.0e4, axis=1):
     b, channels, length = x.size()
     signal = get_timing_signal_1d(length, channels, min_timescale, max_timescale)
-    return torch.cat([x, signal.type_as(x)], axis)
+    return torch.cat([x, signal.to(dtype=x.dtype, device=x.device)], axis)
 
 
 def subsequent_mask(length):
@@ -102,18 +102,9 @@
     return acts
 
 
-<<<<<<< HEAD
-def shift_1d(x):
-    x = F.pad(x, convert_pad_shape([[0, 0], [0, 0], [1, 0]]))[:, :, :-1]
-    return x
-
-
-def sequence_mask(length, max_length):
-=======
 def sequence_mask(length, max_length=None):
     if max_length is None:
         max_length = length.max()
->>>>>>> 6c50984d
     x = torch.arange(max_length, dtype=length.dtype, device=length.device)
     return x.unsqueeze(0) < length.unsqueeze(1)
 
