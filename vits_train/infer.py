--- conflicted
+++ resolved
@@ -10,10 +10,6 @@
 import torch
 
 from vits_train.checkpoint import load_checkpoint
-<<<<<<< HEAD
-from vits_train.commons import intersperse
-=======
->>>>>>> 6c50984d
 from vits_train.config import TrainingConfig
 from vits_train.utils import audio_float_to_int16
 from vits_train.wavfile import write as write_wav
@@ -216,17 +212,11 @@
                 audio = audio_float_to_int16(audio)
                 end_time = time.perf_counter()
 
-                audio_duration_sec = audio.shape[-1] / config.audio.sample_rate
-                infer_sec = end_time - start_time
-                real_time_factor = (
-                    infer_sec / audio_duration_sec if audio_duration_sec > 0 else 0.0
-                )
-
                 _LOGGER.debug(
-                    "Real-time factor: %0.2f (infer=%0.2f sec, audio=%0.2f sec)",
-                    real_time_factor,
-                    infer_sec,
-                    audio_duration_sec,
+                    "Generated audio in %s second(s) (%s, shape=%s)",
+                    end_time - start_time,
+                    utt_id,
+                    list(audio.shape),
                 )
 
                 output_file_name = utt_id
